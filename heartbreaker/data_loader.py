"""
Code for loading in data into a cohesive data table.

The heart disease mortality data is listed by county, with no other identifying codes.
Therefore, the data will have be grouped by identifiers that consist of STATE,COUNTY
"""
import os
import sys
import logging
import glob
import collections

import numpy as np
import pandas as pd

import util

DATA_DIR = os.path.join(os.path.dirname(os.path.dirname(os.path.abspath(__file__))), "data")
assert os.path.isdir(DATA_DIR), "Cannot find data directory: {}".format(DATA_DIR)

HEART_DISEASE_FPATH = os.path.join(DATA_DIR, "CDC_heart_disease_mortality/Heart_Disease_Mortality_Data_Among_US_Adults_35_plus_by_State_Territory_and_County.csv")
assert os.path.isfile(HEART_DISEASE_FPATH)
USDA_FOOD_ATLAS_DIR = os.path.join(DATA_DIR, "USDA_food_environment_atlas")
assert os.path.isdir(USDA_FOOD_ATLAS_DIR)
CMS_TABLE = os.path.join(DATA_DIR, "CMS_public_use_file/State_County_2014_Table.csv")
assert os.path.isfile(CMS_TABLE)
ACS_TABLE = os.path.join(DATA_DIR, "ACS/ACS_14_5YR_DP03_with_ann.csv")
assert os.path.isfile(ACS_TABLE)

US_STATE_ABBREVIATIONS = {
    'Alabama': 'AL',
    'Alaska': 'AK',
    'Arizona': 'AZ',
    'Arkansas': 'AR',
    'California': 'CA',
    'Colorado': 'CO',
    'Connecticut': 'CT',
    'Delaware': 'DE',
    'Florida': 'FL',
    'Georgia': 'GA',
    'Hawaii': 'HI',
    'Idaho': 'ID',
    'Illinois': 'IL',
    'Indiana': 'IN',
    'Iowa': 'IA',
    'Kansas': 'KS',
    'Kentucky': 'KY',
    'Louisiana': 'LA',
    'Maine': 'ME',
    'Maryland': 'MD',
    'Massachusetts': 'MA',
    'Michigan': 'MI',
    'Minnesota': 'MN',
    'Mississippi': 'MS',
    'Missouri': 'MO',
    'Montana': 'MT',
    'Nebraska': 'NE',
    'Nevada': 'NV',
    'New Hampshire': 'NH',
    'New Jersey': 'NJ',
    'New Mexico': 'NM',
    'New York': 'NY',
    'North Carolina': 'NC',
    'North Dakota': 'ND',
    'Ohio': 'OH',
    'Oklahoma': 'OK',
    'Oregon': 'OR',
    'Pennsylvania': 'PA',
    'Rhode Island': 'RI',
    'South Carolina': 'SC',
    'South Dakota': 'SD',
    'Tennessee': 'TN',
    'Texas': 'TX',
    'Utah': 'UT',
    'Vermont': 'VT',
    'Virginia': 'VA',
    'Washington': 'WA',
    'West Virginia': 'WV',
    'Wisconsin': 'WI',
    'Wyoming': 'WY',
}

def determine_most_prevalent(x):
    """Given an iterable, find the most common element"""
    counter = collections.Counter(x)
    return counter.most_common(1)[0][0]  # most_common returns a list of tuples of (element, count); we don't care about count

def homogenize_county_name(county):
    """Homogenize county name"""
    assert county and isinstance(county, str)
    county = county.strip()  # Strip leading/trailing whitespace
    if county.endswith(" County"):  # Strip trailing " County" from name
        county = county.replace(" County", "")
    return "_".join(county.split()).lower()  # Replace whitespace with "_" and return lowercase

def homogenize_state_abbrev(state_abbrev):
    """Homogenize state name"""
    assert state_abbrev and isinstance(state_abbrev, str)
    assert len(state_abbrev) == 2
    return state_abbrev.upper()  # Return uppercase

def load_heart_disease_table(fname=HEART_DISEASE_FPATH):
    """
    Load in the heart disease table and return a DataFrame with index values of STATE|county
    For now, we are discarding all data that is:
    - Stratified by race or by gender
    - Marked as "Insufficient Data"
    - Not of the most common type of measurement
    """
    logging.info("Reading in {}".format(fname))
    # Read in the csv file into a data frame
    df = pd.read_csv(fname, engine='c', low_memory=False)
    # Remove data that is broken down by gender or by race.
    df.drop(index=[i for i, row in df.iterrows() if row['Stratification1'] != "Overall" or row['Stratification2'] != "Overall"], inplace=True)
    # Remove data that is marked as insufficient data
    df.drop(index=[i for i, row in df.iterrows() if row['Data_Value_Footnote'] == "Insufficient Data"], inplace=True)
    # Some sanity checks to make sure that our data is uniformly measuring the same thing
    assert len(set(df['Topic'])) == 1
    assert len(set(df['Data_Value_Unit'])) == 1
    if not len(set(df['Data_Value_Type'])) == 1:
        majority = determine_most_prevalent(df['Data_Value_Type'])
        df.drop(index=[index for index, row in df.iterrows() if row['Data_Value_Type'] != majority], inplace=True)
    assert len(set(df['Data_Value_Type'])) == 1

    # Build a new dataframe containing only information that we want.
    county_identifiers = []
    county_values = []
    for _i, row in df.iterrows():
        county = homogenize_county_name(row['LocationDesc'])
        state = homogenize_state_abbrev(row['LocationAbbr'])
        county_identifiers.append("|".join([state, county]))
        county_values.append(float(row['Data_Value']))

    retval = pd.DataFrame(
        data=county_values,
        index=county_identifiers,
        columns=['heart_disease_mortality'],
        dtype=float,
    )
    return retval

def load_usda_food_env_table(fname):
    """
    General function for reading in any of the csv files that come from the USDA food
    environment atlas (excluding the supplementary tables). In doing so, it drops all
    non-numeric data. As a data cleaning measure, we also drop all instances of any county
    that shows up more than once.
    """
    if os.path.basename(fname).startswith("supplemental"):
        raise NotImplementedError("Cannot read supplemental tables")
    logging.info("Reading in {}".format(fname))
    df = pd.read_csv(fname, engine='c', low_memory=False)

    # Reindex according to our unified county naming scheme
    homogenized_identifiers = ["|".join([homogenize_state_abbrev(row['State']), homogenize_county_name(row['County'])]) for _i, row in df.iterrows()]
    assert len(homogenized_identifiers) == df.shape[0]
    df.index = homogenized_identifiers
    
    # Find duplicated rows and drop them
    dup_counter = collections.Counter(homogenized_identifiers)
    duplicated = [identifier for identifier, count in dup_counter.most_common() if count > 1]
    df.drop(index=duplicated, inplace=True)
    assert all([dup not in df.index for dup in duplicated])  # Sanity check
    
    # Drop any data that is not numeric (including old state/county labels)
    df.drop(columns=df.select_dtypes(exclude='number'), inplace=True)
    if "FIPS" in df.columns:  # Needs special handling because this will appear numeric
        df.drop(columns='FIPS', inplace=True)
        
    # Drop any data that is observed AFTER our heart disease data (2014)
    future_knowledge_cols = []
    for column in df.columns:
        year = int(column[-2:])
        if (year > 14):
            future_knowledge_cols.append(column)
                
    df.drop(columns=future_knowledge_cols, inplace=True)

    return df

<<<<<<< HEAD
def load_all_data(heart_disease_fname=HEART_DISEASE_FPATH, usda_food_env_folder=USDA_FOOD_ATLAS_DIR, trunc_extreme_vals=True):
=======
def load_cms_table(fname=CMS_TABLE, desired_cols=['Average HCC Score', 'Standardized Risk-Adjusted Per Capita Costs']):
    """Load in the CMS table (from 2014)"""
    # Read in the table
    logging.info("Reading in {}".format(fname))
    df = pd.read_csv(fname, engine='c', low_memory=False, na_values="*")
    # Drop state/country summary rows and rows with an unknown county
    df.drop(index=[i for i, row in df.iterrows() if row['County'] in ['UNKNOWN', 'STATE TOTAL', 'NATIONAL TOTAL']], inplace=True)

    # Create our custom county identifiers
    custom_indices = [homogenize_state_abbrev(state) + "|" + homogenize_county_name(county) for state, county in zip(df['State'], df['County'])]
    assert len(set(custom_indices)) == len(custom_indices)

    df_subcols = df[desired_cols]
    for colname in df_subcols.columns:  # Convert all to numeric
        numeric_converted = np.array([float(val.strip("$").replace(",", "")) if isinstance(val, str) else float(val) for val in df[colname]])
        df_subcols.loc[:, colname] = numeric_converted
    df_subcols = df_subcols.astype(np.float64)
    df_subcols.index = custom_indices
    return df_subcols

def load_acs_table(fname=ACS_TABLE, desired_cols=['HC03_VC131', 'HC01_VC86', 'HC01_VC118']):
    """
    Load in the American Community Survey data (from 2014)
    HC03_VC131 = percent with health insurance coverage (in civilian non-institutionalized population)
    HC01_VC86 = Mean household income
    HC01_VC85 = Median household income
    HC01_VC118 = Per capita income

    If desired_cols is an empty list, then we return the full data frame without subsetting columns
    """
    def _create_county_identifier(county_state_name):
        """Helper function to reformat this table's county, state strings into our desired county state identifier strings"""
        county_raw, state_raw = county_state_name.split(',')
        county = homogenize_county_name(county_raw)
        state = homogenize_state_abbrev(US_STATE_ABBREVIATIONS[state_raw.strip()])
        return state + "|" + county
    logging.info("Reading in {}".format(fname))
    df = pd.read_csv(fname, na_values=['(X)', '-', '**'], low_memory=False, engine='c')
    # Drop columns corresponding to Washington DC
    df.drop(index=[i for i, row in df.iterrows() if 'District of Columbia' in row['GEO.display-label']], inplace=True)
    # Subset to only columns we care about
    if not desired_cols:
        desired_cols = [col for col in df.columns if not col.startswith("GEO")]
    df_subcols = df[desired_cols].astype(np.float64)
    custom_county_labels = [_create_county_identifier(s) for s in df['GEO.display-label']]
    assert len(set(custom_county_labels)) == len(custom_county_labels)  # Make sure no duplicates
    df_subcols.index = custom_county_labels
    return df_subcols

def load_all_data(heart_disease_fname=HEART_DISEASE_FPATH, usda_food_env_folder=USDA_FOOD_ATLAS_DIR, engineered_features=True):
>>>>>>> 8e055ab0
    """
    Loads in all the data and joins them, returning a pandas dataframe where each row is a county
    and columns represent measurements of a certain feature. 

    Also does some minor feature engineering if engineered_features is set to True
    """
    # Everything is inner joined starting from here
    heart_disease_df = load_heart_disease_table(heart_disease_fname)

    # Read in the food env data and perform inner joins on our unified county identifier
    for match in glob.glob(os.path.join(usda_food_env_folder, "*.csv")):  # Query for all the csv files
        if os.path.basename(match).startswith("supplemental") or os.path.basename(match) == "variable_list.csv":
            continue  # Skip certain files
        df = load_usda_food_env_table(match)
        # Update the heart disease dataframe with the result of the inner join
        heart_disease_df = pd.merge(heart_disease_df, df, 'inner', left_index=True, right_index=True)
    
    acs_table = load_acs_table()
    heart_disease_df = pd.merge(heart_disease_df, acs_table, 'inner', left_index=True, right_index=True)

    cms_table = load_cms_table()
    heart_disease_df = pd.merge(heart_disease_df, cms_table, 'inner', left_index=True, right_index=True)

    # Feature engineering
    if engineered_features:
        # Divide per capita cost with per capita income
        income_normalized_hc_cost = heart_disease_df['Standardized Risk-Adjusted Per Capita Costs'] / heart_disease_df['HC01_VC118']
        logging.info("Appending income-normalized healthcare costs feature with min median max: {} {} {}".format(
            np.round(np.min(income_normalized_hc_cost), 4),
            np.round(np.nanmedian(income_normalized_hc_cost), 4),
            np.round(np.max(income_normalized_hc_cost), 4),
        ))
        heart_disease_df['eng_healthcare_costs_income_normalized'] = income_normalized_hc_cost

    if trunc_extreme_vals:
        heart_disease_df = util.truncate_extreme_values(heart_disease_df)
    return heart_disease_df

def main():
    """Mostly for on the fly testing"""
    logging.basicConfig(level=logging.INFO)
    print(load_all_data())
    # print(load_cms_table())

if __name__ == "__main__":
    logging.basicConfig(level=logging.INFO)
    main()<|MERGE_RESOLUTION|>--- conflicted
+++ resolved
@@ -178,9 +178,6 @@
 
     return df
 
-<<<<<<< HEAD
-def load_all_data(heart_disease_fname=HEART_DISEASE_FPATH, usda_food_env_folder=USDA_FOOD_ATLAS_DIR, trunc_extreme_vals=True):
-=======
 def load_cms_table(fname=CMS_TABLE, desired_cols=['Average HCC Score', 'Standardized Risk-Adjusted Per Capita Costs']):
     """Load in the CMS table (from 2014)"""
     # Read in the table
@@ -230,8 +227,7 @@
     df_subcols.index = custom_county_labels
     return df_subcols
 
-def load_all_data(heart_disease_fname=HEART_DISEASE_FPATH, usda_food_env_folder=USDA_FOOD_ATLAS_DIR, engineered_features=True):
->>>>>>> 8e055ab0
+def load_all_data(heart_disease_fname=HEART_DISEASE_FPATH, usda_food_env_folder=USDA_FOOD_ATLAS_DIR, trunc_extreme_vals=True, engineered_features=True):
     """
     Loads in all the data and joins them, returning a pandas dataframe where each row is a county
     and columns represent measurements of a certain feature. 
